--- conflicted
+++ resolved
@@ -39,12 +39,7 @@
             page_df = context.df.slice(start_row, end_row - start_row + 1)
 
             is_first = page_num == 0
-<<<<<<< HEAD
-            # Logic for repeating headers: if pageby_header is True,
-            # or if it's the first page
-=======
             # Repeating headers: if pageby_header is True, or if it's the first page.
->>>>>>> 98e64160
             needs_header = context.rtf_body.pageby_header or is_first
 
             page_ctx = PageContext(
@@ -124,12 +119,7 @@
     """Pagination strategy for subline_by (forces new pages and special headers)."""
 
     def paginate(self, context: PaginationContext) -> list[PageContext]:
-<<<<<<< HEAD
-        # Subline strategy acts like page_by but uses subline_by columns and forces
-        # new_page=True
-=======
         # Subline strategy uses subline_by columns and forces new_page=True.
->>>>>>> 98e64160
         subline_by = context.rtf_body.subline_by
 
         # Initialize calculator
