from copy import deepcopy
from typing import Any

from ..attributes import BroadcastValue
from .strategies.base import PageContext


class PageFeatureProcessor:
    """Processes page features like borders, headers, and footers for each page."""

    def process(self, document: Any, page: PageContext) -> PageContext:
        """Process a single page to apply all feature-specific logic."""

        # Calculate final attributes for the table body on this page
        # (This includes applying top/bottom borders correctly)
        page.final_body_attrs = self._apply_pagination_borders(document, page)

        return page

    def _should_show_element(self, element_location: str, page: PageContext) -> bool:
        """Determine if an element should be shown on a specific page."""
<<<<<<< HEAD
        rules = {
=======
        logic = {
>>>>>>> 98e64160
            "all": True,
            "first": page.is_first_page,
            "last": page.is_last_page,
        }
<<<<<<< HEAD
        return rules.get(element_location, False)
=======
        return logic.get(element_location, False)
>>>>>>> 98e64160

    def _apply_pagination_borders(self, document, page: PageContext) -> Any:
        """Apply proper borders for paginated context following r2rtf design."""

        # Start with a deep copy of the page's table attributes (processed/sliced)
        # or document's body attributes if not available
        base_attrs = page.table_attrs or document.rtf_body
        page_attrs = deepcopy(base_attrs)

        page_df_height = page.data.height
        page_df_width = page.data.width
        page_shape = (page_df_height, page_df_width)

        if page_df_height == 0:
            return page_attrs

        # Clear border_first and border_last from being broadcast to all rows
        if hasattr(page_attrs, "border_first") and page_attrs.border_first:
            page_attrs.border_first = None

        if hasattr(page_attrs, "border_last") and page_attrs.border_last:
            page_attrs.border_last = None

        # Ensure border_top and border_bottom are properly sized for this page
        if not page_attrs.border_top:
            page_attrs.border_top = [
                [""] * page_df_width for _ in range(page_df_height)
            ]
        if not page_attrs.border_bottom:
            page_attrs.border_bottom = [
                [""] * page_df_width for _ in range(page_df_height)
            ]

        # --- Logic from DocumentService.apply_pagination_borders ---

        # 1. First Page Logic
        has_column_headers = (
            document.rtf_column_header and len(document.rtf_column_header) > 0
        )

        # If first page, NO headers, apply PAGE border_first to top of body
        if (
            page.is_first_page
            and not has_column_headers
            and document.rtf_page.border_first
        ):
            for col_idx in range(page_df_width):
                page_attrs = self._apply_border_to_cell(
                    page_attrs,
                    0,
                    col_idx,
                    "top",
                    document.rtf_page.border_first,
                    page_shape,
                )

        # If first page, WITH headers, apply BODY border_first to top of body
        if page.is_first_page and has_column_headers and document.rtf_body.border_first:
            self._apply_body_border_first(
                document, page_attrs, page_df_width, page_shape
            )

        # 2. Middle Page Logic (Non-First)
        # Apply BODY border_first to top of body
        if not page.is_first_page and document.rtf_body.border_first:
            self._apply_body_border_first(
                document, page_attrs, page_df_width, page_shape
            )

        # 3. Footnote/Source Logic
        has_footnote_on_page = (
            document.rtf_footnote
            and document.rtf_footnote.text
            and self._should_show_element(document.rtf_page.page_footnote, page)
        )
        has_source_on_page = (
            document.rtf_source
            and document.rtf_source.text
            and self._should_show_element(document.rtf_page.page_source, page)
        )

        footnote_as_table_on_last = (
            document.rtf_footnote
            and document.rtf_footnote.text
            and getattr(document.rtf_footnote, "as_table", True)
            and document.rtf_page.page_footnote in ("last", "all")
        )
        source_as_table_on_last = (
            document.rtf_source
            and document.rtf_source.text
            and getattr(document.rtf_source, "as_table", False)
            and document.rtf_page.page_source in ("last", "all")
        )

        # 4. Bottom Border Logic
        if not page.is_last_page:
            # Not last page: use BODY border_last
            if document.rtf_body.border_last:
                border_style = (
                    document.rtf_body.border_last[0][0]
                    if isinstance(document.rtf_body.border_last, list)
                    else document.rtf_body.border_last
                )

                if not (has_footnote_on_page or has_source_on_page):
                    # Apply to last data row
                    for col_idx in range(page_df_width):
                        page_attrs = self._apply_border_to_cell(
                            page_attrs,
                            page_df_height - 1,
                            col_idx,
                            "bottom",
                            border_style,
                            page_shape,
                        )
                else:
                    # Apply to component
                    self._apply_footnote_source_borders(
                        document,
                        page,
                        has_footnote_on_page,
                        has_source_on_page,
                        border_style,
                    )
        else:
            # Last page: use PAGE border_last
            if document.rtf_page.border_last:
                # Only if this is truly the end (not just last page of a section,
                # but for now we assume 1 section or last section)
                # The original code checked `page_info["end_row"] == total_rows - 1`.
                # Here we rely on `is_last_page` flag which comes from strategy.

                if not (footnote_as_table_on_last or source_as_table_on_last):
                    # Apply to last data row
                    for col_idx in range(page_df_width):
                        page_attrs = self._apply_border_to_cell(
                            page_attrs,
                            page_df_height - 1,
                            col_idx,
                            "bottom",
                            document.rtf_page.border_last,
                            page_shape,
                        )
                else:
                    # Apply to component
                    self._apply_footnote_source_borders(
                        document,
                        page,
                        has_footnote_on_page,
                        has_source_on_page,
                        document.rtf_page.border_last,
                    )

        return page_attrs

    def _apply_body_border_first(self, document, page_attrs, page_df_width, page_shape):
        """Helper to apply body border_first logic."""
        if isinstance(document.rtf_body.border_first, list):
            border_first_row = document.rtf_body.border_first[0]
            has_border_top = (
                document.rtf_body.border_top
                and isinstance(document.rtf_body.border_top, list)
                and len(document.rtf_body.border_top[0]) > len(border_first_row)
            )

            for col_idx in range(page_df_width):
                if col_idx < len(border_first_row):
                    border_style = border_first_row[col_idx]
                else:
                    border_style = border_first_row[0]

                if (
                    has_border_top
                    and col_idx < len(document.rtf_body.border_top[0])
                    and document.rtf_body.border_top[0][col_idx]
                ):
                    border_style = document.rtf_body.border_top[0][col_idx]

                self._apply_border_to_cell(
                    page_attrs, 0, col_idx, "top", border_style, page_shape
                )
        else:
            for col_idx in range(page_df_width):
                self._apply_border_to_cell(
                    page_attrs,
                    0,
                    col_idx,
                    "top",
                    document.rtf_body.border_first,
                    page_shape,
                )

    def _apply_footnote_source_borders(
        self,
        document,
        page: PageContext,
        has_footnote: bool,
        has_source: bool,
        border_style: str,
    ):
        """Apply borders to footnote/source in the page context."""
        target_component = None

        footnote_as_table = None
        if has_footnote:
            footnote_as_table = getattr(document.rtf_footnote, "as_table", True)

        source_as_table = None
        if has_source:
            source_as_table = getattr(document.rtf_source, "as_table", False)

        if has_source and source_as_table:
            target_component = "source"
        elif has_footnote and footnote_as_table:
            target_component = "footnote"

        if target_component:
            page.component_borders[target_component] = border_style

    def _apply_border_to_cell(
        self,
        page_attrs,
        row_idx: int,
        col_idx: int,
        border_side: str,
        border_style: str,
        page_shape: tuple,
    ):
        """Apply specified border style to a specific cell using BroadcastValue"""
        border_attr = f"border_{border_side}"

        if not hasattr(page_attrs, border_attr):
            return page_attrs

        current_borders = getattr(page_attrs, border_attr)
        border_broadcast = BroadcastValue(value=current_borders, dimension=page_shape)
        border_broadcast.update_cell(row_idx, col_idx, border_style)
        setattr(page_attrs, border_attr, border_broadcast.value)
        return page_attrs<|MERGE_RESOLUTION|>--- conflicted
+++ resolved
@@ -19,20 +19,12 @@
 
     def _should_show_element(self, element_location: str, page: PageContext) -> bool:
         """Determine if an element should be shown on a specific page."""
-<<<<<<< HEAD
-        rules = {
-=======
         logic = {
->>>>>>> 98e64160
             "all": True,
             "first": page.is_first_page,
             "last": page.is_last_page,
         }
-<<<<<<< HEAD
-        return rules.get(element_location, False)
-=======
         return logic.get(element_location, False)
->>>>>>> 98e64160
 
     def _apply_pagination_borders(self, document, page: PageContext) -> Any:
         """Apply proper borders for paginated context following r2rtf design."""
