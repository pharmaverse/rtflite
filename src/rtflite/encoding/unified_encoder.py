--- conflicted
+++ resolved
@@ -1,20 +1,10 @@
-<<<<<<< HEAD
-from typing import TYPE_CHECKING, Any
+from __future__ import annotations
+
+from typing import Any
+
+from rtflite import RTFDocument
 
 from ..attributes import BroadcastValue
-
-if TYPE_CHECKING:
-    from ..encode import RTFDocument
-
-=======
-from __future__ import annotations
-
-from typing import Any
-
-from rtflite import RTFDocument
-
-from ..attributes import BroadcastValue
->>>>>>> 98e64160
 from ..pagination.processor import PageFeatureProcessor
 from ..pagination.strategies import PageContext, PaginationContext, StrategyRegistry
 from ..pagination.strategies.defaults import DefaultPaginationStrategy
